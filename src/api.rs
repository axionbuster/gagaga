--- conflicted
+++ resolved
@@ -238,8 +238,6 @@
 /// Virtual Path (as an HTTP extension)
 #[derive(Debug, Clone)]
 struct VPath(Arc<PathBuf>);
-<<<<<<< HEAD
-=======
 
 impl VPath {
     /// Take and the drop
@@ -254,7 +252,6 @@
         tracing::trace!("VPath::drop, sc = {sc}");
     }
 }
->>>>>>> b93e5ca3
 
 /// Only continue if the path is valid.
 ///
